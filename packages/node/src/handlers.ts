import { captureException, getCurrentHub } from '@sentry/core';
import { Event } from '@sentry/types';
import { forget, isString, logger, normalize } from '@sentry/utils';
import * as cookie from 'cookie';
import * as domain from 'domain';
import * as http from 'http';
import * as os from 'os';
import * as url from 'url';

import { NodeClient } from './client';
import { flush } from './sdk';

const DEFAULT_SHUTDOWN_TIMEOUT = 2000;

type TransactionTypes = 'path' | 'methodPath' | 'handler';

/** JSDoc */
function extractTransaction(req: { [key: string]: any }, type: boolean | TransactionTypes): string | undefined {
  try {
    // Express.js shape
    const request = req as {
      method: string;
      route: {
        path: string;
        stack: [
          {
            name: string;
          }
        ];
      };
    };

    switch (type) {
      case 'path': {
        return request.route.path;
      }
      case 'handler': {
        return request.route.stack[0].name;
      }
      case 'methodPath':
      default: {
        const method = request.method.toUpperCase();
        const path = request.route.path;
        return `${method}|${path}`;
      }
    }
  } catch (_oO) {
    return undefined;
  }
}

/** JSDoc */
function extractRequestData(req: { [key: string]: any }): { [key: string]: string } {
  // headers:
  //   node, express: req.headers
  //   koa: req.header
  const headers = (req.headers || req.header || {}) as {
    host?: string;
    cookie?: string;
  };
  // method:
  //   node, express, koa: req.method
  const method = req.method;
  // host:
  //   express: req.hostname in > 4 and req.host in < 4
  //   koa: req.host
  //   node: req.headers.host
  const host = req.hostname || req.host || headers.host || '<no host>';
  // protocol:
  //   node: <n/a>
  //   express, koa: req.protocol
  const protocol =
    req.protocol === 'https' || req.secure || ((req.socket || {}) as { encrypted?: boolean }).encrypted
      ? 'https'
      : 'http';
  // url (including path and query string):
  //   node, express: req.originalUrl
  //   koa: req.url
  const originalUrl = (req.originalUrl || req.url) as string;
  // absolute url
  const absoluteUrl = `${protocol}://${host}${originalUrl}`;
  // query string:
  //   node: req.url (raw)
  //   express, koa: req.query
  const query = url.parse(originalUrl || '', false).query;
  // cookies:
  //   node, express, koa: req.headers.cookie
  const cookies = cookie.parse(headers.cookie || '');
  // body data:
  //   node, express, koa: req.body
  let data = req.body;
  if (method === 'GET' || method === 'HEAD') {
    if (typeof data === 'undefined') {
      data = '<unavailable>';
    }
  }
  if (data && !isString(data)) {
    // Make sure the request body is a string
    data = JSON.stringify(normalize(data));
  }

  // request interface
  const request: {
    [key: string]: any;
  } = {
    cookies,
    data,
    headers,
    method,
    query_string: query,
    url: absoluteUrl,
  };

  return request;
}

/** Default user keys that'll be used to extract data from the request */
const DEFAULT_USER_KEYS = ['id', 'username', 'email'];

/** JSDoc */
function extractUserData(req: { [key: string]: any }, keys: boolean | string[]): { [key: string]: string } {
  const user: { [key: string]: string } = {};
  const attributes = Array.isArray(keys) ? keys : DEFAULT_USER_KEYS;

  attributes.forEach(key => {
    if ({}.hasOwnProperty.call(req.user, key)) {
      user[key] = (req.user as { [key: string]: string })[key];
    }
  });

  // client ip:
  //   node: req.connection.remoteAddress
  //   express, koa: req.ip
  const ip =
    req.ip ||
    (req.connection &&
      (req.connection as {
        remoteAddress?: string;
      }).remoteAddress);

  if (ip) {
    user.ip_address = ip as string;
  }

  return user;
}

/**
 * Enriches passed event with request data.
 *
 *
 * @param event Will be mutated and enriched with req data
 * @param req Request object
 * @param options object containing flags to enable functionality
 * @hidden
 */
export function parseRequest(
  event: Event,
  req: {
    [key: string]: any;
  },
  options?: {
    request?: boolean;
    serverName?: boolean;
    transaction?: boolean | TransactionTypes;
    user?: boolean | string[];
    version?: boolean;
  },
): Event {
  // tslint:disable-next-line:no-parameter-reassignment
  options = {
    request: true,
    serverName: true,
    transaction: true,
    user: true,
    version: true,
    ...options,
  };

  if (options.version) {
    event.extra = {
      ...event.extra,
      node: global.process.version,
    };
  }

  if (options.request) {
    event.request = {
      ...event.request,
      ...extractRequestData(req),
    };
  }

  if (options.serverName) {
    event.server_name = global.process.env.SENTRY_NAME || os.hostname();
  }

  if (options.user && req.user) {
    event.user = {
      ...event.user,
      ...extractUserData(req, options.user),
    };
  }

  if (options.transaction && !event.transaction) {
    const transaction = extractTransaction(req, options.transaction);
    if (transaction) {
      event.transaction = transaction;
    }
  }

  return event;
}

/**
 * Express compatible request handler.
 * @see Exposed as `Handlers.requestHandler`
 */
export function requestHandler(options?: {
  request?: boolean;
  serverName?: boolean;
  transaction?: boolean | TransactionTypes;
  user?: boolean | string[];
  version?: boolean;
  flushTimeout?: number;
}): (req: http.IncomingMessage, res: http.ServerResponse, next: (error?: any) => void) => void {
  return function sentryRequestMiddleware(
    req: http.IncomingMessage,
    res: http.ServerResponse,
    next: (error?: any) => void,
  ): void {
    if (options && options.flushTimeout && options.flushTimeout > 0) {
      // tslint:disable-next-line: no-unbound-method
      const _end = res.end;
      res.end = function(chunk?: any | (() => void), encoding?: string | (() => void), cb?: () => void): void {
        flush(options.flushTimeout)
          .then(() => {
            _end.call(this, chunk, encoding, cb);
          })
          .catch(e => {
            logger.error(e);
          });
      };
    }
    const local = domain.create();
    local.add(req);
    local.add(res);
    local.on('error', next);
    local.run(() => {
      getCurrentHub().configureScope(scope =>
        scope.addEventProcessor((event: Event) => parseRequest(event, req, options)),
      );
      next();
    });
  };
}

/** JSDoc */
interface MiddlewareError extends Error {
  status?: number | string;
  statusCode?: number | string;
  status_code?: number | string;
  output?: {
    statusCode?: number | string;
  };
}

/** JSDoc */
function getStatusCodeFromResponse(error: MiddlewareError): number {
  const statusCode = error.status || error.statusCode || error.status_code || (error.output && error.output.statusCode);
  return statusCode ? parseInt(statusCode as string, 10) : 500;
}

/** Returns true if response code is internal server error */
function defaultShouldHandleError(error: MiddlewareError): boolean {
  const status = getStatusCodeFromResponse(error);
  return status >= 500;
}

/**
 * Express compatible error handler.
 * @see Exposed as `Handlers.errorHandler`
 */
export function errorHandler(options?: {
  /**
   * Callback method deciding whether error should be captured and sent to Sentry
   * @param error Captured middleware error
   */
  shouldHandleError?(error: MiddlewareError): boolean;
}): (
  error: MiddlewareError,
  req: http.IncomingMessage,
  res: http.ServerResponse,
  next: (error: MiddlewareError) => void,
) => void {
  return function sentryErrorMiddleware(
    error: MiddlewareError,
    _req: http.IncomingMessage,
    res: http.ServerResponse,
    next: (error: MiddlewareError) => void,
  ): void {
    const shouldHandleError = (options && options.shouldHandleError) || defaultShouldHandleError;

    if (shouldHandleError(error)) {
      withScope(scope => {
        if (_req.headers && isString(_req.headers['sentry-trace'])) {
          const span = Span.fromTraceparent(_req.headers['sentry-trace'] as string);
          scope.setSpan(span);
        }
        const eventId = captureException(error);
        (_res as any).sentry = eventId;
        next(error);
      });

      return;
    }

<<<<<<< HEAD
    const eventId = captureException(error);
    (res as any).sentry = eventId;
=======
>>>>>>> 5d670a77
    next(error);
  };
}

/**
 * @hidden
 */
export function defaultOnFatalError(error: Error): void {
  console.error(error && error.stack ? error.stack : error);
  const client = getCurrentHub().getClient<NodeClient>();

  if (client === undefined) {
    logger.warn('No NodeClient was defined, we are exiting the process now.');
    global.process.exit(1);
    return;
  }

  const options = client.getOptions();
  const timeout =
    (options && options.shutdownTimeout && options.shutdownTimeout > 0 && options.shutdownTimeout) ||
    DEFAULT_SHUTDOWN_TIMEOUT;
  forget(
    client.close(timeout).then((result: boolean) => {
      if (!result) {
        logger.warn('We reached the timeout for emptying the request buffer, still exiting now!');
      }
      global.process.exit(1);
    }),
  );
}<|MERGE_RESOLUTION|>--- conflicted
+++ resolved
@@ -302,24 +302,12 @@
     const shouldHandleError = (options && options.shouldHandleError) || defaultShouldHandleError;
 
     if (shouldHandleError(error)) {
-      withScope(scope => {
-        if (_req.headers && isString(_req.headers['sentry-trace'])) {
-          const span = Span.fromTraceparent(_req.headers['sentry-trace'] as string);
-          scope.setSpan(span);
-        }
-        const eventId = captureException(error);
-        (_res as any).sentry = eventId;
-        next(error);
-      });
-
+      const eventId = captureException(error);
+      (res as any).sentry = eventId;
+      next(error);
       return;
     }
-
-<<<<<<< HEAD
-    const eventId = captureException(error);
-    (res as any).sentry = eventId;
-=======
->>>>>>> 5d670a77
+    
     next(error);
   };
 }
